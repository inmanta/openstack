"""
    Copyright 2017 Inmanta

    Licensed under the Apache License, Version 2.0 (the "License");
    you may not use this file except in compliance with the License.
    You may obtain a copy of the License at

        http://www.apache.org/licenses/LICENSE-2.0

    Unless required by applicable law or agreed to in writing, software
    distributed under the License is distributed on an "AS IS" BASIS,
    WITHOUT WARRANTIES OR CONDITIONS OF ANY KIND, either express or implied.
    See the License for the specific language governing permissions and
    limitations under the License.

    Contact: code@inmanta.com
"""
import ip
import ip::services
import net
import platform
import ssh

entity OpenStackResource extends std::PurgeableResource, std::ManagedResource:
end

entity Provider:
    """
        The configuration for accessing an Openstack based IaaS
    """
    string name
    string connection_url
    string username
    string password
    string tenant
    string token=""
    string admin_url=""
    bool auto_agent=true
end

index Provider(name)

implementation agentConfig for Provider:
    std::AgentConfig(autostart=true, agentname=name, uri="local:", provides=self)
end

implement Provider using std::none
implement Provider using agentConfig when auto_agent

implementation providerRequire for OpenStackResource:
    self.requires += self.provider.requires
end

## Keystone config
entity Project extends OpenStackResource:
    """
        A project / tenant in openstack
    """
    string name
    bool enabled=true
    string description=""
end
index Project(provider, name)

Project.provider [1] -- Provider.projects [0:]

implement Project using providerRequire

entity User extends OpenStackResource:
    """
        A user in openstack. A handler for this entity type is loaded by agents.

        :param name             The name of the user. The name of the user has to be unique on a specific IaaS. The handler will
                                use this name to query for the exact user and its ID.
        :param email            The email address of the user to use.
        :param enabled          Enable or disable this user
        :param password         The password for this user. The handler will always reset back to this password. The handler
                                will ignore this attribute when an empty string is set.
        :param purged           Set this attribute to true if the user has to be purged.
        :param purge_on_delete  Purge the resource when it is deleted from the configuration model.
    """
    string name
    string email
    bool enabled=true
    string password=""
end
index User(provider, name)
User.provider [1] -- Provider.users [0:]
implement User using providerRequire

entity Role extends OpenStackResource:
    """
        A role in openstack. A role defines membership of a user in a project.
        This entity is used to connect users to projects. With this, it
        implicitly defines the role.

        :param id A unique id (generated in the implementation with a template)
    """
    string role_id
    string role
end
Role.provider [1] -- Provider.roles [0:]
implement Role using roleImpl, providerRequire

"""
    Each project can have multiple roles
"""
Role.project [1] -- Project.roles [0:]

"""
    Each user can have multiple roles
"""
Role.user [1] -- User.roles [0:]

implementation roleImpl for Role:
    self.requires = self.project
    self.requires = self.user

    self.provider = self.user.provider

    self.role_id = "{{ project.name }}_{{ user.name }}_{{ role }}"
end

entity Service extends OpenStackResource:
    string name
    string type
    string description
end
implement Service using providerRequire
Service services [0:] -- [1] Provider provider
index Service(provider, name, type)

entity EndPoint extends OpenStackResource:
    string region
    string internal_url
    string public_url
    string admin_url
    string service_id
end
implement EndPoint using endPoint, providerRequire
Service.endpoint [0:1] -- EndPoint.service [1]
EndPoint.provider [1] -- Provider.endpoints [0:]

implementation endPoint for EndPoint:
    self.provider = self.service.provider

    self.service_id = "{{ service.type }}_{{ service.name }}"
end

## Neutron config
typedef admin_state as string matching self == "up" or self == "down"

entity Network extends OpenStackResource:
    """
        A neutron network owned by a project
    """
    string name
    bool external=false
    string physical_network=""
    string network_type=""
    number segmentation_id=0
    bool shared=false
    bool? vlan_transparent=null
end

Network networks [0:] -- [1] Provider provider
Project project [1] -- [0:] Network networks

index Network(provider, name)

implement Network using providerRequire

entity Port extends OpenStackResource:
    """
        A port on a network
    """
    ip::ip address
end

entity AddressPair:
    """
        An address pair that is added to a host port

        :attr address: The address range that is allowed on this port (network interface)
        :attr mac_addr: An optional mac address. When omitted, the mac address of this port is used by neutron.
    """
    ip::cidr address
    net::mac_addr? mac
end

implement AddressPair using std::none

Port.provider [1] -- Provider.ports [0:]
Port.project [1] -- Project.ports [0:]
Port.allowed_address_pairs [0:] -- AddressPair

entity RouterPort extends Port:
    """
        A port attached to a router
    """
    string name
end

index RouterPort(router, subnet)

implement RouterPort using providerRequire

RouterPort.subnet [1] -- Subnet.routers [0:]

entity HostPort extends Port:
    """
        A port attached to a VM

        :param name: The name of the host port.
        :param portsecurity: Enable or disable port security (security groups and spoofing filters)
        :param dhcp: Enable dhcp for this port or not for this port
        :param port_index: The index of the port. This determines the order of the interfaces on the virtual machine. 0 means no specific order.
        :param retries: A hostport can only be attached to a VM when it is in an active state. The handler will skip this port when the VM is not ready. To
                        speed up deployments, the handler can retry this number of times before skipping the resource.
        :param wait: The number of seconds to wait between retries.
    """
    string name
    bool portsecurity=true
    bool dhcp=true
    number port_index=0
    number retries=20
    number wait=5
end

implement HostPort using providerRequire

HostPort.subnet [1] -- Subnet.host_ports [0:]
HostPort.vm [1] -- VirtualMachine.ports [0:]

index HostPort(provider, vm, name)

entity Subnet extends OpenStackResource:
    """
        A neutron network subnet
    """
    ip::cidr network_address
    bool dhcp
    string name
    string allocation_start=""
    string allocation_end=""
    ip::ip[] dns_servers=[]
    ip::ip? gateway_ip
end

implement Subnet using providerRequire

index Subnet(network, name)

Subnet.provider [1] -- Provider.subnets [0:]
Subnet.project [1] -- Project.subnets [0:]
Subnet.network [1] -- Network.subnets [0:]

entity Route:
    """
        A routing rule to add
    """
    ip::cidr destination
    ip::ip nexthop
end
implement Route using std::none

entity Router extends OpenStackResource:
    """
        A router
    """
    admin_state admin_state="up"
    string name
    bool ha=false
    bool distributed=false
end

index Router(provider, name)

implement Router using providerRequire

Router.provider [1] -- Provider.routers [0:]
Router.project [1] -- Project.routers [0:]
Router.ports [0:] -- RouterPort.router [1]
Router.subnets [0:] -- Subnet.router [0:1]
Router.ext_gateway [0:1] -- Network.routers [0:]
Router.routes [0:] -- Route.router [0:1]

## Nova config
typedef direction as string matching self == "ingress" or self == "egress"

entity SecurityGroup extends OpenStackResource:
    """
        :param retries: A security group can only be deleted when it is no longer in use. The API confirms the delete of a virtual machine for example, but
                        it might still be in progress. This results in a failure to delete the security group. To speed up deployments, the handler can
                        retry this number of times before skipping the resource.
        :param wait: The number of seconds to wait between retries.
    """
    string description=""
    string name
    bool manage_all=true
    number retries=10
    number wait=5
end

index SecurityGroup(project, name)

implement SecurityGroup using sg, providerRequire

implementation sg for SecurityGroup:
    self.requires = self.project
end

SecurityGroup security_groups [0:] -- [1] Provider provider
SecurityGroup security_groups [0:] -- [1] Project project
SecurityGroup security_groups [0:] -- [0:] VirtualMachine virtual_machines

entity SecurityRule:
    """
        A filter rule in the a security group

        :param ip_protocol The type of ip protocol to allow. Currently this support tcp/udp/icmp/sctp or all
    """
    ip::protocol ip_protocol
    ip::port port_min=0
    ip::port port_max=0
    ip::port port=0
    direction direction
end

entity IPrule extends SecurityRule:
    ip::cidr remote_prefix
end

entity GroupRule extends SecurityRule:
end

GroupRule remote_group_rules [0:] -- [1] SecurityGroup remote_group

implement IPrule using std::none
implement GroupRule using std::none

SecurityRule rules [0:] -- [1] SecurityGroup group

entity FloatingIP extends OpenStackResource:
    string name
    ip::ip address
    bool force_ip=false
end

implementation fipName for FloatingIP:
    # We need a consistent and unique name to identity the fip
    self.name = "{{external_network.name}}_{{port.name}}"
end
index FloatingIP(external_network, port)

implementation fipAddr for FloatingIP:
    self.address = std::getfact(self, "ip_address")
end

implement FloatingIP using fipName, providerRequire
implement FloatingIP using fipAddr when not force_ip

FloatingIP floating_ips [0:] -- [1] Project project
FloatingIP floating_ips [0:] -- [1] Provider provider
FloatingIP floating_ips [0:] -- [1] Network external_network
FloatingIP floating_ips [0:] -- [1] HostPort port

entity VMAttributes extends platform::UserdataVM:
    """
        Entity with vm attributes that can be used for a virtual machine and a host

        :param flavor: The uuid of the flavor
        :param image: The uuid of the image
        :param user_data: The user_data script to pass
        :param metadata: A dict of metadata items
        :param personality: A dict of files (personality)
        :param config_drive: Attach a configuration drive to the vm
        :param install_agent: Create a script and pass it as user_data to install the inmanta agent at boot time.
    """
    string flavor
    string image
    string user_data
    dict metadata={}
    dict personality={}
    bool config_drive=false
    bool install_agent=false
end

entity VirtualMachine extends OpenStackResource, VMAttributes:
    string name
end
implement VirtualMachine using providerRequire

index VirtualMachine(provider, name)

VirtualMachine.eth0_port [1] -- HostPort
VirtualMachine.key_pair [1] -- ssh::Key
VirtualMachine.project [1] -- Project
VirtualMachine.provider [1] -- Provider.virtual_machines [0:]

entity Host extends ip::Host, VMAttributes:
    bool purged=false
end

Host.vm [1] -- VirtualMachine.host [0:1]
Host.subnet [0:1] -- Subnet
Host.key_pair [1] -- ssh::Key
Host.project [1] -- Project
Host.provider [1] -- Provider
Host.security_groups [0:] -- SecurityGroup

implementation eth0Port for Host:
    port = HostPort(provider=provider, vm=self.vm, subnet=subnet, name="{{name}}_eth0", address=std::getfact(self.vm, "ip_address"),
                    project=project, port_index=1, purged=purged)
    self.vm.eth0_port = port
    self.ip = port.address
end

implement Host using eth0Port when subnet is defined

implementation openstackVM for Host:
    self.vm = VirtualMachine(name=name, key_pair=key_pair, project=project, provider=provider, user_data=user_data, image=image,
<<<<<<< HEAD
                             flavor=flavor, purged=purged, security_groups=security_groups, metadata=self.metadata, 
                             personality=self.personality)
=======
                             flavor=flavor, purged=purged, security_groups=security_groups, config_drive=config_drive)
>>>>>>> 19b78617
    self.requires = self.vm
end

implement Host using std::hostDefaults, openstackVM

implementation userData for platform::UserdataVM:
    platform::UserdataBootstrap(vm=self)
end

implement VirtualMachine using userData when install_agent
implement Host using userData when install_agent<|MERGE_RESOLUTION|>--- conflicted
+++ resolved
@@ -420,12 +420,8 @@
 
 implementation openstackVM for Host:
     self.vm = VirtualMachine(name=name, key_pair=key_pair, project=project, provider=provider, user_data=user_data, image=image,
-<<<<<<< HEAD
-                             flavor=flavor, purged=purged, security_groups=security_groups, metadata=self.metadata, 
-                             personality=self.personality)
-=======
-                             flavor=flavor, purged=purged, security_groups=security_groups, config_drive=config_drive)
->>>>>>> 19b78617
+                             flavor=flavor, purged=purged, security_groups=security_groups, config_drive=config_drive,
+                             metadata=self.metadata, personality=self.personality)
     self.requires = self.vm
 end
 
