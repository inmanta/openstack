author: Inmanta <code@inmanta.com>
license: Apache 2.0
name: openstack
<<<<<<< HEAD
version: 0.4.1
=======
version: '0.6'
>>>>>>> 4599a21d
requires:
- ip
- mysql
- rabbitmq
- std
- vm<|MERGE_RESOLUTION|>--- conflicted
+++ resolved
@@ -1,11 +1,7 @@
 author: Inmanta <code@inmanta.com>
 license: Apache 2.0
 name: openstack
-<<<<<<< HEAD
-version: 0.4.1
-=======
-version: '0.6'
->>>>>>> 4599a21d
+version: '0.6.1'
 requires:
 - ip
 - mysql
