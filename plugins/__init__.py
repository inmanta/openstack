"""
    Copyright 2015 Impera

    Licensed under the Apache License, Version 2.0 (the "License");
    you may not use this file except in compliance with the License.
    You may obtain a copy of the License at

        http://www.apache.org/licenses/LICENSE-2.0

    Unless required by applicable law or agreed to in writing, software
    distributed under the License is distributed on an "AS IS" BASIS,
    WITHOUT WARRANTIES OR CONDITIONS OF ANY KIND, either express or implied.
    See the License for the specific language governing permissions and
    limitations under the License.

    Contact: bart@impera.io
"""

import os
import re
import logging
<<<<<<< HEAD
import json
import tempfile
import urllib
import time
=======
import tempfile
import time

from impera.agent.handler import provider, ResourceHandler
from impera.plugins.base import plugin
>>>>>>> 65555f78

from keystoneclient.auth.identity import v2
from keystoneclient import session
from novaclient import client as nova_client
from neutronclient.neutron import client as neutron_client

from impera.agent.handler import provider, ResourceHandler
from impera.plugins.base import plugin


LOGGER = logging.getLogger(__name__)

<<<<<<< HEAD

@plugin
def parse_logdestination(remote_logging : "string") -> "list":
    m = re.match("(?P<proto>[^:]+)://(?P<host>[^:]+):(?P<port>[0-9]+)", remote_logging)
    if m is not None:
        if m.group("proto") != "tcp":
            raise Exception("Only tcp is supported for now")

        return [m.group("host"), m.group("port")]

    return ["localhost", 5959]


class OpenstackAPI(object):
    """
        This class implements an openstack API
    """
    def __init__(self, auth_url, tenant, username, password):
        self._auth_url = auth_url
        self._tenant = tenant
        self._username = username
        self._password = password

        self._auth_token = None
        self._auth_expire = 0

        self._services = {}

    def _connect(self, url):
        """
            Connect to the given url
        """
        parts = urllib.parse.urlparse(url)
        host, port = parts.netloc.split(":")

        conn = client.HTTPConnection(host, port)

        return (conn, parts.path)

    def _login(self):
        conn, path = self._connect(self._auth_url)


        request = {"auth" : {
                "tenantName" : self._tenant,
                "passwordCredentials" : {
                        "username" : self._username,
                        "password" : self._password
                }
        }}
        conn.request("POST", path + "/tokens", body = json.dumps(request),
            headers = {"Content-Type" : "application/json", "User-Agent" : "imp-agent"})
        res = conn.getresponse()

        if res.code != 200:
            raise Exception("Unable to login at Openstack using %s" % self._auth_url)

        data = json.loads(res.read().decode("utf-8"))

        conn.close()

        if "access" not in data:
            raise Exception("Received invalid response")

        if "token" not in data["access"]:
            raise Exception("No token received in respone")

        # extract token
        self._auth_token = data["access"]["token"]["id"]
        self._auth_expire = parser.parse(data["access"]["token"]["expires"]).timestamp()

        # extract service endpoints
        if "serviceCatalog" in data["access"]:
            for service in data["access"]["serviceCatalog"]:
                if len(service["endpoints"]) > 0:
                    self._services[service["type"]] = service["endpoints"][0]["publicURL"]

    def get_auth_token(self):
        if self._auth_token is None or self._auth_expire + 3600 > time.time():
            self._auth_token = None
            self._auth_expire = 0
            self._login()

        return self._auth_token

    def vm_list(self, name = None):
        """
            List all virtual machines
        """
        auth_token = self.get_auth_token()
        # REQ: curl -i http://dnetcloud.cs.kuleuven.be:8774/v2/5489e39dce68494286419f228d003d0c/servers/detail
        # -X GET -H "X-Auth-Project-Id: bartvb" -H "User-Agent: python-novaclient"
        # -H "Accept: application/json" -H "X-Auth-Token: dc2aca3c37dd4609834e17db55a03d01"

        if "compute" not in self._services:
            raise Exception("Compute service not available")

        compute_url = self._services["compute"] + "/servers/detail"

        conn, path = self._connect(compute_url)

        if name is not None:
            path += "?name=" + name

        conn.request("GET", path, headers = {"Content-Type" : "application/json",
                "User-Agent" : "imp-agent", "X-Auth-Token" : auth_token,
                "X-Auth-Project-Id" : self._tenant})
        res = conn.getresponse()

        if res.code != 200:
            raise Exception("Unable to retrieve server list at Openstack using %s" % compute_url)
=======
>>>>>>> 65555f78

@plugin
def parse_logdestination(remote_logging : "string") -> "list":
    m = re.match("(?P<proto>[^:]+)://(?P<host>[^:]+):(?P<port>[0-9]+)", remote_logging)
    if m is not None:
        if m.group("proto") != "tcp":
            raise Exception("Only tcp is supported for now")

        return [m.group("host"), m.group("port")]

    return ["localhost", 5959]


@provider("vm::Host", name = "openstack")
class VMHandler(ResourceHandler):
    """
        This class handles managing openstack resources
    """
    __connections = {}
    def pre(self, resource):
        """
            Setup a connection with neutron
        """
        key = (resource.iaas_config["url"], resource.iaas_config["tenant"], resource.iaas_config["username"],
               resource.iaas_config["password"])
        if key in VMHandler.__connections:
            self._client = VMHandler.__connections[key]
        else:
            auth = v2.Password(auth_url=resource.iaas_config["url"], username=resource.iaas_config["username"],
                               password=resource.iaas_config["password"], tenant_name=resource.iaas_config["tenant"])
            sess = session.Session(auth=auth)
            self._client = nova_client.Client("2", session=sess)
            VMHandler.__connections[key] = self._client

    def post(self, resource):
        self._client = None

    def available(self, resource):
        """
            This handler is available to all virtual machines that have type set to openstack in their iaas_config.
        """
        return "type" in resource.iaas_config and resource.iaas_config["type"] == "openstack"

    def check_resource(self, resource):
        """
            This method will check what the status of the give resource is on
            openstack.
        """
        LOGGER.debug("Checking state of resource %s" % resource)
        vm_state = {}
        vm_list = {s.name: s for s in self._client.servers.list()}

        # how the vm doing
        if resource.name in vm_list:
            vm_state["vm"] = "active"
            vm_state["id"] = vm_list[resource.name].id
        else:
            vm_state["vm"] = "purged"

        # check if the key is there
        keys = {k.name: k for k in self._client.keypairs.list()}

        # TODO: also check the key itself
        if resource.key_name in keys:
            vm_state["key"] = True
        else:
            vm_state["key"] = False

        return vm_state

    def _list_changes(self, resource):
        """
            List the changes that are required to the vm
        """
        vm_state = self.check_resource(resource)
        LOGGER.debug("Determining changes required to resource %s" % resource.id)

        changes = {}

        if not vm_state["key"]:
            changes["key"] = (resource.key_name, resource.key_value)

        purged = "active"
        if resource.purged:
            purged = "purged"

        if vm_state["vm"] != purged:
            changes["state"] = (vm_state["vm"], purged)

        if "id" in vm_state:
            return changes, vm_state["id"]

        return changes, None

    def list_changes(self, resource):
        changes, _ = self._list_changes(resource)
        return changes

    def do_changes(self, resource):
        """
            Enact the changes
        """
        changes, vm_id = self._list_changes(resource)

        if len(changes) > 0:
            LOGGER.debug("Making changes to resource %s" % resource.id)
            if "key" in changes:
                self._client.keypairs.create(changes["key"][0], changes["key"][1])

            if "state" in changes:
                if changes["state"][0] == "purged" and changes["state"][1] == "active":
                    flavor = self._client.flavors.find(name=resource.flavor)
                    network = self._client.networks.find(human_id=resource.network)

                    server = self._client.servers.create(resource.name, flavor=flavor.id,
                                                         image=resource.image, key_name=resource.key_name,
                                                         userdata=resource.user_data, nics=[{"net-id": network.id}])

                elif changes["state"][1] == "purged" and changes["state"][0] == "active":
                    server = self._client.servers.find(name=resource.name)
                    server.delete()

        if vm_id is not None:
            client = neutron_client.Client("2.0", auth_url=resource.iaas_config["url"],
                                           username=resource.iaas_config["username"],
                                           password=resource.iaas_config["password"],
                                           tenant_name=resource.iaas_config["tenant"])

            ports = client.list_ports(device_id=vm_id)
            if "ports" in ports and len(ports["ports"]) > 0:
                port = ports["ports"][0]
                client.update_port(port=port["id"], body={"port":
                                                          {"port_security_enabled": False,
                                                           "security_groups": None}})

        return True

    def facts(self, resource):
        """
            Get facts about this resource
        """
        LOGGER.debug("Finding facts for %s" % resource.id.resource_str())

        try:
            vm = self._client.servers.find(name=resource.name)
            ips = []
            for net in vm.networks.values():
                ips.extend(net)

            facts = {}
            if len(ips) > 1:
                LOGGER.warning("Facts only supports one interface per vm. Only the first interface is reported")

            if len(ips) > 0:
                facts["ip_address"] = ips[0]

                # lookup network details of this ip
                for net, addresses in vm.addresses.items():
                    for addr in addresses:
                        if addr["addr"] == facts["ip_address"]:
                            client = neutron_client.Client("2.0", auth_url=resource.iaas_config["url"],
                                                  username=resource.iaas_config["username"],
                                                  password=resource.iaas_config["password"],
                                                  tenant_name=resource.iaas_config["tenant"])

                            subnets = client.list_subnets(name=net)
                            if "subnets" in subnets and len(subnets["subnets"]) == 1:
                                facts["cidr"] = subnets["subnets"][0]["cidr"]

            return facts

        except Exception:
            return {}<|MERGE_RESOLUTION|>--- conflicted
+++ resolved
@@ -19,18 +19,13 @@
 import os
 import re
 import logging
-<<<<<<< HEAD
 import json
 import tempfile
 import urllib
 import time
-=======
-import tempfile
-import time
 
 from impera.agent.handler import provider, ResourceHandler
 from impera.plugins.base import plugin
->>>>>>> 65555f78
 
 from keystoneclient.auth.identity import v2
 from keystoneclient import session
@@ -42,121 +37,6 @@
 
 
 LOGGER = logging.getLogger(__name__)
-
-<<<<<<< HEAD
-
-@plugin
-def parse_logdestination(remote_logging : "string") -> "list":
-    m = re.match("(?P<proto>[^:]+)://(?P<host>[^:]+):(?P<port>[0-9]+)", remote_logging)
-    if m is not None:
-        if m.group("proto") != "tcp":
-            raise Exception("Only tcp is supported for now")
-
-        return [m.group("host"), m.group("port")]
-
-    return ["localhost", 5959]
-
-
-class OpenstackAPI(object):
-    """
-        This class implements an openstack API
-    """
-    def __init__(self, auth_url, tenant, username, password):
-        self._auth_url = auth_url
-        self._tenant = tenant
-        self._username = username
-        self._password = password
-
-        self._auth_token = None
-        self._auth_expire = 0
-
-        self._services = {}
-
-    def _connect(self, url):
-        """
-            Connect to the given url
-        """
-        parts = urllib.parse.urlparse(url)
-        host, port = parts.netloc.split(":")
-
-        conn = client.HTTPConnection(host, port)
-
-        return (conn, parts.path)
-
-    def _login(self):
-        conn, path = self._connect(self._auth_url)
-
-
-        request = {"auth" : {
-                "tenantName" : self._tenant,
-                "passwordCredentials" : {
-                        "username" : self._username,
-                        "password" : self._password
-                }
-        }}
-        conn.request("POST", path + "/tokens", body = json.dumps(request),
-            headers = {"Content-Type" : "application/json", "User-Agent" : "imp-agent"})
-        res = conn.getresponse()
-
-        if res.code != 200:
-            raise Exception("Unable to login at Openstack using %s" % self._auth_url)
-
-        data = json.loads(res.read().decode("utf-8"))
-
-        conn.close()
-
-        if "access" not in data:
-            raise Exception("Received invalid response")
-
-        if "token" not in data["access"]:
-            raise Exception("No token received in respone")
-
-        # extract token
-        self._auth_token = data["access"]["token"]["id"]
-        self._auth_expire = parser.parse(data["access"]["token"]["expires"]).timestamp()
-
-        # extract service endpoints
-        if "serviceCatalog" in data["access"]:
-            for service in data["access"]["serviceCatalog"]:
-                if len(service["endpoints"]) > 0:
-                    self._services[service["type"]] = service["endpoints"][0]["publicURL"]
-
-    def get_auth_token(self):
-        if self._auth_token is None or self._auth_expire + 3600 > time.time():
-            self._auth_token = None
-            self._auth_expire = 0
-            self._login()
-
-        return self._auth_token
-
-    def vm_list(self, name = None):
-        """
-            List all virtual machines
-        """
-        auth_token = self.get_auth_token()
-        # REQ: curl -i http://dnetcloud.cs.kuleuven.be:8774/v2/5489e39dce68494286419f228d003d0c/servers/detail
-        # -X GET -H "X-Auth-Project-Id: bartvb" -H "User-Agent: python-novaclient"
-        # -H "Accept: application/json" -H "X-Auth-Token: dc2aca3c37dd4609834e17db55a03d01"
-
-        if "compute" not in self._services:
-            raise Exception("Compute service not available")
-
-        compute_url = self._services["compute"] + "/servers/detail"
-
-        conn, path = self._connect(compute_url)
-
-        if name is not None:
-            path += "?name=" + name
-
-        conn.request("GET", path, headers = {"Content-Type" : "application/json",
-                "User-Agent" : "imp-agent", "X-Auth-Token" : auth_token,
-                "X-Auth-Project-Id" : self._tenant})
-        res = conn.getresponse()
-
-        if res.code != 200:
-            raise Exception("Unable to retrieve server list at Openstack using %s" % compute_url)
-=======
->>>>>>> 65555f78
 
 @plugin
 def parse_logdestination(remote_logging : "string") -> "list":
