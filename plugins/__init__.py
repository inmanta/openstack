--- conflicted
+++ resolved
@@ -503,13 +503,8 @@
 
     @staticmethod
     def get_wait_for_vm(_, port):
-<<<<<<< HEAD
-        """ field used to determine is we expect the VM to be present at all """
+        """ field used to determine if we expect the VM to be present at all """
         return not (port.vm.purged)
-=======
-        """ field used to determine if we expect the VM to be present at all """
-        return not(port.vm.purged)
->>>>>>> 60a997dc
 
 
 @resource("openstack::SecurityGroup", agent="provider.name", id_attribute="name")
