"""
    Copyright 2017 Inmanta

    Licensed under the Apache License, Version 2.0 (the "License");
    you may not use this file except in compliance with the License.
    You may obtain a copy of the License at

        http://www.apache.org/licenses/LICENSE-2.0

    Unless required by applicable law or agreed to in writing, software
    distributed under the License is distributed on an "AS IS" BASIS,
    WITHOUT WARRANTIES OR CONDITIONS OF ANY KIND, either express or implied.
    See the License for the specific language governing permissions and
    limitations under the License.

    Contact: code@inmanta.com
"""

import os
import traceback
import logging
import time
import datetime
import math

from inmanta.execute import proxy, util
from inmanta.resources import resource, PurgeableResource, ManagedResource
from inmanta import resources, ast
from inmanta.agent import handler
from inmanta.agent.handler import provider, SkipResource, cache, ResourcePurged, CRUDHandler
from inmanta.export import dependency_manager
from inmanta.plugins import plugin

from neutronclient.common import exceptions
from neutronclient.neutron import client as neutron_client

from novaclient import client as nova_client
import novaclient.exceptions

from keystoneauth1.identity import v3
from keystoneauth1 import session
from keystoneclient.v3 import client as keystone_client

from glanceclient import client as glance_client

try:
    from keystoneclient.exceptions import NotFound
except ImportError:
    from keystoneclient.openstack.common.apiclient.exceptions import NotFound

# silence a logger
loud_logger = logging.getLogger("requests.packages.urllib3.connectionpool")
loud_logger.propagate = False


LOGGER = logging.getLogger(__name__)


IMAGES = {}

@plugin
def find_image(provider: "openstack::Provider", os: "std::OS", name: "string"=None) -> "string":
    """
        Search for an image that matches the given operating system. This plugin uses
        the os_distro and os_version tags of an image and the name and version attributes of
        the OS parameter.

        If multiple images match, the most recent image is returned.

        :param provider: The provider to query for an image
        :param os: The operating system and version (using os_distro and os_version metadata)
        :param name: An optional string that the image name should contain
    """
    global IMAGES
    if provider.name not in IMAGES:
        auth = v3.Password(auth_url=provider.connection_url, username=provider.username,
                           password=provider.password, project_name=provider.tenant,
                           user_domain_id="default", project_domain_id="default")
        sess = session.Session(auth=auth)
        client = glance_client.Client("2", session=sess)

        IMAGES[provider.name] = list(client.images.list())

    selected = (datetime.datetime(1900, 1, 1), None)
    for image in IMAGES[provider.name]:
        # only images that are public
        if ("image_location" not in image and image["visibility"] == "public") and \
           ("os_distro" in image and "os_version" in image) and \
           (image["os_distro"].lower() == os.name.lower() and image["os_version"].lower() == str(os.version).lower()) and \
           (name is None or name in image["name"]):
            t = datetime.datetime.strptime(image["updated_at"], "%Y-%m-%dT%H:%M:%SZ")
            if t > selected[0]:
                selected = (t, image)

<<<<<<< HEAD
    if len(selected) < 2 or selected[1] is None:
=======
    if selected[1] is None:
>>>>>>> 00931602
        raise Exception("No image found for os %s and version %s" % (os.name, os.version))

    return selected[1]["id"]

FLAVORS = {}

@plugin
def find_flavor(provider: "openstack::Provider", vcpus: "number", ram: "number", pinned: "bool"=False) -> "string":
    """
        Find the flavor that matches the closest to the resources requested.

        :param vcpus: The number of virtual cpus in the flavor
        :param ram: The amount of ram in gigabyte
        :param pinned: Wether the CPUs need to be pinned (#vcpu == #pcpu)
    """
    global FLAVORS
    if provider.name not in FLAVORS:
        auth = v3.Password(auth_url=provider.connection_url, username=provider.username,
                           password=provider.password, project_name=provider.tenant,
                           user_domain_id="default", project_domain_id="default")
        sess = session.Session(auth=auth)
        client = nova_client.Client("2.1", session=sess)

        FLAVORS[provider.name] = list(client.flavors.list())

    selected = (1000000, None)
    for flavor in FLAVORS[provider.name]:
        keys = flavor.get_keys()
        is_pinned = "hw:cpu_policy" in keys and keys["hw:cpu_policy"] == "dedicated"
        if is_pinned ^ pinned:
            continue

        d_cpu = flavor.vcpus - vcpus
        d_ram = (flavor.ram / 1024) - ram
        distance = math.sqrt(math.pow(d_cpu, 2) + math.pow(d_ram, 2))
        if d_cpu >= 0 and d_ram >= 0 and distance < selected[0]:
                selected = (distance, flavor)

    return selected[1].name


class OpenstackResource(PurgeableResource, ManagedResource):
    fields = ("project", "admin_user", "admin_password", "admin_tenant", "auth_url")

    @staticmethod
    def get_project(exporter, resource):
        return resource.project.name

    @staticmethod
    def get_admin_user(exporter, resource):
        return resource.provider.username

    @staticmethod
    def get_admin_password(exporter, resource):
        return resource.provider.password

    @staticmethod
    def get_admin_tenant(exporter, resource):
        return resource.provider.tenant

    @staticmethod
    def get_auth_url(exporter, resource):
        return resource.provider.connection_url


@resource("openstack::VirtualMachine", agent="provider.name", id_attribute="name")
class VirtualMachine(OpenstackResource):
    """
        A virtual machine managed by a hypervisor or IaaS
    """
    fields = ("name", "flavor", "image", "key_name", "user_data", "key_value", "ports", "security_groups", "config_drive")

    @staticmethod
    def get_key_name(exporter, vm):
        return vm.key_pair.name

    @staticmethod
    def get_key_value(exporter, vm):
        return vm.key_pair.public_key

    @staticmethod
    def get_user_data(exporter, vm):
        """
            Return an empty string when the user_data value is unknown
            TODO: this is a hack
        """
        try:
            ua = vm.user_data
        except proxy.UnknownException:
            ua = ""
        return ua

    @staticmethod
    def get_ports(_, vm):
        ports = []
        for p in vm.ports:
            port = {"name": p.name, "address": None, "network": p.subnet.name, "dhcp": p.dhcp, "index": p.port_index}
            try:
                port["address"] = p.address
            except proxy.UnknownException:
                pass
            ports.append(port)

        return ports

    @staticmethod
    def get_security_groups(_, vm):
        return [v.name for v in vm.security_groups]


@resource("openstack::Network", agent="provider.name", id_attribute="name")
class Network(OpenstackResource):
    """
        This class represents a network in neutron
    """
    fields = ("name", "external", "physical_network", "network_type", "segmentation_id", "shared")


@resource("openstack::Subnet", agent="provider.name", id_attribute="name")
class Subnet(OpenstackResource):
    """
        This class represent a subnet in neutron
    """
    fields = ("name", "network_address", "dhcp", "allocation_start", "allocation_end", "network", "dns_servers", "gateway_ip")

    @staticmethod
    def get_network(_, subnet):
        return subnet.network.name

    @staticmethod
    def get_gateway_ip(_, subnet):
        try:
            return subnet.gateway_ip
        except ast.OptionalValueException:
            return None


@resource("openstack::Router", agent="provider.name", id_attribute="name")
class Router(OpenstackResource):
    """
        This class represent a router in neutron
    """
    fields = ("name", "subnets", "gateway", "ports", "routes")

    @staticmethod
    def get_gateway(_, router):
        if hasattr(router.ext_gateway, "name"):
            return router.ext_gateway.name

        return ""

    @staticmethod
    def get_routes(_, router):
        routes = {}
        for route in router.routes:
            try:
                routes[route.destination] = route.nexthop
            except proxy.UnknownException:
                pass
        return routes

    @staticmethod
    def get_subnets(_, router):
        return sorted([subnet.name for subnet in router.subnets])

    @staticmethod
    def get_ports(_, router):
        return [p.name for p in router.ports]


class Port(OpenstackResource):
    """
        A generic port
    """
    fields = ("name", "address", "subnet", "network")

    @staticmethod
    def get_address(exporter, port):
        try:
            return port.address
        except proxy.UnknownException:
            return ""

    @staticmethod
    def get_subnet(_, port):
        return port.subnet.name

    @staticmethod
    def get_network(_, port):
        return port.subnet.network.name


@resource("openstack::RouterPort", agent="provider.name", id_attribute="name")
class RouterPort(Port):
    """
        A port in a router
    """
    fields = ("name", "address", "subnet", "router", "network")

    @staticmethod
    def get_router(_, port):
        return port.router.name


@resource("openstack::HostPort", agent="provider.name", id_attribute="name")
class HostPort(Port):
    """
        A port in a router
    """
    fields = ("host", "portsecurity", "dhcp", "port_index", "retries", "wait", "allowed_address_pairs")

    @staticmethod
    def get_host(_, port):
        return port.vm.name

    @staticmethod
    def get_allowed_address_pairs(_, port):
        pairs = {}
        for pair in port.allowed_address_pairs:
            try:
                pairs[pair.address] = pair.mac
            except ast.OptionalValueException:
                pairs[pair.address] = None

        return pairs


@resource("openstack::SecurityGroup", agent="provider.name", id_attribute="name")
class SecurityGroup(OpenstackResource):
    """
        A security group in an OpenStack tenant
    """
    fields = ("name", "description", "manage_all", "rules", "retries", "wait")

    @staticmethod
    def get_rules(exporter, group):
        rules = []
        dedup = set()
        for rule in group.rules:
            json_rule = {"protocol": rule.ip_protocol,
                         "direction": rule.direction}

            if rule.port > 0:
                json_rule["port_range_min"] = rule.port
                json_rule["port_range_max"] = rule.port

            else:
                json_rule["port_range_min"] = rule.port_min
                json_rule["port_range_max"] = rule.port_max

            if json_rule["port_range_min"] == 0:
                json_rule["port_range_min"] = None

            if json_rule["port_range_max"] == 0:
                json_rule["port_range_max"] = None

            try:
                json_rule["remote_ip_prefix"] = rule.remote_prefix
            except Exception:
                pass

            try:
                json_rule["remote_group"] = rule.remote_group.name
            except Exception:
                pass

            key = tuple(sorted(json_rule.items()))
            if key not in dedup:
                dedup.add(key)
                rules.append(json_rule)
            else:
                LOGGER.warning("A duplicate rule exists in security group %s", group.name)

        return rules


@resource("openstack::FloatingIP", agent="provider.name", id_attribute="name")
class FloatingIP(OpenstackResource):
    """
        A floating ip
    """
    fields = ("name", "port", "external_network", "address")

    @staticmethod
    def get_port(_, fip):
        return fip.port.name

    @staticmethod
    def get_external_network(_, fip):
        return fip.external_network.name

    def get_address(_, fip):
        if fip.force_ip:
            return fip.address
        return None


class KeystoneResource(PurgeableResource, ManagedResource):
    fields = ("admin_token", "url", "admin_user", "admin_password", "admin_tenant", "auth_url")

    @staticmethod
    def get_admin_token(_, resource):
        return resource.provider.token

    @staticmethod
    def get_url(_, resource):
        return os.path.join(resource.provider.admin_url, "v2.0/")

    @staticmethod
    def get_admin_user(exporter, resource):
        return resource.provider.username

    @staticmethod
    def get_admin_password(exporter, resource):
        return resource.provider.password

    @staticmethod
    def get_admin_tenant(exporter, resource):
        return resource.provider.tenant

    @staticmethod
    def get_auth_url(exporter, resource):
        return resource.provider.connection_url


@resource("openstack::Project", agent="provider.name", id_attribute="name")
class Project(KeystoneResource):
    """
        This class represents a project in keystone
    """
    fields = ("name", "enabled", "description")

    @staticmethod
    def get_project(exporter, resource):
        return resource.project.name


@resource("openstack::User", agent="provider.name", id_attribute="name")
class User(KeystoneResource):
    """
        A user in keystone
    """
    fields = ("name", "email", "enabled", "password")


@resource("openstack::Role", agent="provider.name", id_attribute="role_id")
class Role(KeystoneResource):
    """
        A role that adds a user to a project
    """
    fields = ("role_id", "role", "project", "user", "project")

    @staticmethod
    def get_project(exporter, resource):
        return resource.project.name

    @staticmethod
    def get_user(exporter, resource):
        return resource.user.name


@resource("openstack::Service", agent="provider.name", id_attribute="name")
class Service(KeystoneResource):
    """
        A service for which endpoints can be registered
    """
    fields = ("name", "type", "description")


@resource("openstack::EndPoint", agent="provider.name", id_attribute="service_id")
class EndPoint(KeystoneResource):
    """
        An endpoint for a service
    """
    fields = ("region", "internal_url", "public_url", "admin_url", "service_id")


@dependency_manager
def openstack_dependencies(config_model, resource_model):
    projects = {}
    networks = {}
    routers = {}
    subnets = {}
    vms = {}
    ports = {}
    fips = {}
    sgs = {}
    router_map = {}

    for _, res in resource_model.items():
        if res.id.entity_type == "openstack::Project":
            projects[res.name] = res

        elif res.id.entity_type == "openstack::Network":
            networks[res.name] = res

        elif res.id.entity_type == "openstack::Router":
            routers[res.name] = res

        elif res.id.entity_type == "openstack::Subnet":
            subnets[res.name] = res

        elif res.id.entity_type == "openstack::VirtualMachine":
            vms[res.name] = res

        elif res.id.entity_type == "openstack::HostPort":
            ports[res.name] = res

        elif res.id.entity_type == "openstack::FloatingIP":
            fips[res.name] = res

        elif res.id.entity_type == "openstack::SecurityGroup":
            sgs[res.name] = res

    # they require the tenant to exist
    for network in networks.values():
        if network.model.project.name in projects:
            network.requires.add(projects[network.model.project.name])

    for router in routers.values():
        if router.model.project.name in projects:
            router.requires.add(projects[router.model.project.name])

        # depend on the attached subnets
        for subnet_name in router.subnets:
            if subnet_name in subnets:
                router.requires.add(subnets[subnet_name])

            # create external/subnet mapping
            router_map[(router.gateway, subnet_name)] = router

        if router.gateway in networks:
            router.requires.add(networks[router.gateway])

    for subnet in subnets.values():
        if subnet.model.project.name in projects:
            subnet.requires.add(projects[subnet.model.project.name])

        # also require the network it is attached to
        if subnet.model.network.name in networks:
            subnet.requires.add(networks[subnet.model.network.name])

    for vm in vms.values():
        if vm.model.project.name in projects:
            vm.requires.add(projects[vm.model.project.name])

        for port in vm.ports:
            if port["network"] in subnets:
                vm.requires.add(subnets[port["network"]])

        for sg in vm.security_groups:
            if sg in sgs:
                vm.requires.add(sgs[sg])

    for port in ports.values():
        if port.model.project.name in projects:
            port.requires.add(projects[port.model.project.name])

        if port.network in projects:
            port.requires.add(subnets[port.network])

        if port.host in vms:
            port.requires.add(vms[port.host])

    for fip in fips.values():
        if fip.external_network in networks:
            fip.requires.add(networks[fip.external_network])

        if fip.port in ports:
            port = ports[fip.port]
            fip.requires.add(port)

            # find router on which this floating ip is added
            key = (fip.external_network, port.subnet)
            if key in router_map:
                fip.requires.add(router_map[key])


CRED_TIMEOUT = 600
RESOURCE_TIMEOUT = 10


class OpenStackHandler(CRUDHandler):

    @cache(timeout=CRED_TIMEOUT)
    def get_session(self, auth_url, project, admin_user, admin_password):
        auth = v3.Password(auth_url=auth_url, username=admin_user, password=admin_password, project_name=project,
                           user_domain_id="default", project_domain_id="default")
        sess = session.Session(auth=auth)
        return sess

    @cache(timeout=CRED_TIMEOUT)
    def get_nova_client(self, auth_url, project, admin_user, admin_password):
        return nova_client.Client("2.1", session=self.get_session(auth_url, project, admin_user, admin_password))

    @cache(timeout=CRED_TIMEOUT)
    def get_neutron_client(self, auth_url, project, admin_user, admin_password):
        return neutron_client.Client("2.0", session=self.get_session(auth_url, project, admin_user, admin_password))

    @cache(timeout=CRED_TIMEOUT)
    def get_keystone_client(self, auth_url, project, admin_user, admin_password):
        return keystone_client.Client(session=self.get_session(auth_url, project, admin_user, admin_password))

    def pre(self, ctx, resource):
        project = resource.admin_tenant
        self._nova = self.get_nova_client(resource.auth_url, project, resource.admin_user, resource.admin_password)
        self._neutron = self.get_neutron_client(resource.auth_url, project, resource.admin_user,
                                                resource.admin_password)
        self._keystone = self.get_keystone_client(resource.auth_url, project, resource.admin_user, resource.admin_password)

    def post(self, ctx, resource):
        self._nova = None
        self._neutron = None
        self._keystone = None

    def get_project_id(self, resource, name):
        """
            Retrieve the id of a project based on the given name
        """
        # Fallback for non admin users
        if resource.admin_tenant == name:
            session = self.get_session(resource.auth_url, resource.project, resource.admin_user, resource.admin_password)
            return session.get_project_id()

        try:
            project = self._keystone.projects.find(name=name)
            return project.id
        except Exception:
            raise

    def get_network(self, project_id, name=None, network_id=None):
        """
            Retrieve the network id based on the name of the network
        """
        query = {}
        if project_id is not None and network_id is None:
            query["tenant_id"] = project_id

        if name is not None:
            query["name"] = name
        elif network_id is not None:
            query["id"] = network_id
        else:
            raise Exception("Either a name or an id needs to be provided.")

        networks = self._neutron.list_networks(**query)
        if len(networks["networks"]) == 0:
            return None

        elif len(networks["networks"]) > 1:
            raise Exception("Found more than one network with name %s/id %s for project %s" % (name, network_id, project_id))

        else:
            return networks["networks"][0]

    def get_subnet(self, project_id, name=None, subnet_id=None):
        """
            Retrieve the subnet id based on the name of the network
        """
        if name is not None:
            subnets = self._neutron.list_subnets(tenant_id=project_id, name=name)
        elif subnet_id is not None:
            if project_id is not None:
                subnets = self._neutron.list_subnets(tenant_id=project_id, id=subnet_id)
            else:
                subnets = self._neutron.list_subnets(id=subnet_id)
        else:
            raise Exception("Either a name or an id needs to be provided.")

        if len(subnets["subnets"]) == 0:
            return None

        elif len(subnets["subnets"]) > 1:
            raise Exception("Found more than one subnet with name %s for project %s" % (name, project_id))

        else:
            return subnets["subnets"][0]

    def get_router(self, project_id=None, name=None, router_id=None):
        """[{'allowed_address_pairs': [], 'extra_dhcp_opts': [], 'updated_at': '2018-01-22T13:29:25Z', 'device_owner': 'compute:nova', 'revision_number': 8, 'port_security_enabled': True, 'binding:profile': {}, 'fixed_ips': [{'subnet_id': 'aad30b7b-ab7b-441b-843f-8cef149ef4a1', 'ip_address': '10.255.255.10'}], 'id': 'd36a6022-652f-4d95-bae4-7301fb6a2b32', 'security_groups': ['0625ff63-dbca-4078-ad50-ba2bce935c64'], 'binding:vif_details': {'port_filter': True}, 'binding:vif_type': 'bridge', 'mac_address': 'fa:16:3e:f3:e7:2b', 'project_id': '727f8247b37f4199884676d19fef05cc', 'status': 'ACTIVE', 'binding:host_id': 'node1.inmanta.com', 'description': '', 'tags': [], 'device_id': 'fd290dc1-962c-4b12-9994-09f08aa76fa1', 'name': 'inmanta_unit_test_port', 'admin_state_up': True, 'network_id': '5dedda95-82d4-4a3a-9b8f-fa9a9c9e1997', 'tenant_id': '727f8247b37f4199884676d19fef05cc', 'created_at': '2018-01-22T13:29:21Z', 'binding:vnic_type': 'normal'}]

            Retrieve the router id based on the name of the network
        """
        query = {}
        if project_id is not None:
            query["tenant_id"] = project_id

        if name is not None:
            query["name"] = name
        elif router_id is not None:
            query["id"] = router_id
        else:
            raise Exception("Either a name or an id needs to be provided.")

        routers = self._neutron.list_routers(**query)

        if len(routers["routers"]) == 0:
            return None

        elif len(routers["routers"]) > 1:
            raise Exception("Found more than one router with name %s for project %s" % (name, project_id))

        else:
            return routers["routers"][0]

    def get_host_id(self, project_id, name):
        return self.get_host(project_id, name).id

    def get_host(self, project_id, name):
        """
            Retrieve the router id based on the name of the network
        """
        vms = self._nova.servers.findall(name=name)

        if len(vms) == 0:
            return None

        elif len(vms) > 1:
            raise Exception("Found more than one VM with name %s for project %s" % (name, project_id))

        else:
            return vms[0]

    def get_host_for_id(self, server_id):
        """
            Retrieve the router id based on the name of the network
        """
        vms = self._nova.servers.findall(id=server_id)

        if len(vms) == 0:
            return None

        elif len(vms) > 1:
            raise Exception("Found more than one VM with id %s" % (server_id))

        else:
            return vms[0]

    def get_security_group(self, ctx, name=None, group_id=None):
        """
            Get security group details from openstack
        """
        if name is not None:
            sgs = self._neutron.list_security_groups(name=name)
        elif group_id is not None:
            sgs = self._neutron.list_security_groups(id=group_id)

        if len(sgs["security_groups"]) == 0:
            return None
        elif len(sgs["security_groups"]) > 1:
            ctx.warning("Multiple security groups with name %(name)s exist.", name=name, groups=sgs["security_groups"])

        return sgs["security_groups"][0]


@provider("openstack::VirtualMachine", name="openstack")
class VirtualMachineHandler(OpenStackHandler):
    @cache(timeout=10)
    def get_vm(self, ctx, resource):
        if resource.project == resource.admin_tenant:
            servers = self._nova.servers.list(search_opts={"name": resource.name})
        else:
            try:
                project_id = self.get_project_id(resource, resource.project)
                servers = self._nova.servers.list(search_opts={"all_tenants": True, "tenant_id": project_id,
                                                               "name": resource.name})
            except Exception:
                ctx.exception("Unable to retrieve server list with a scoped login on project %(admin_project)s, "
                              "for project %(project)s. This only works with admin credentials.",
                              admin_project=resource.admin_tenant, project=resource.project, traceback=traceback.format_exc())
                return None

        # OS query semantic are not == but "in". So "mon" matches mon and mongo
        # Filter again to ensure a correct result
        servers = [x for x in servers if x.name == resource.name]
        if len(servers) == 0:
            return None

        elif len(servers) == 1:
            return servers[0]

        else:
            raise Exception("Multiple virtual machines with name %s exist." % resource.name)

    @cache(timeout=10)
    def _port_id(self, port_name):
        ports = self._neutron.list_ports(name=port_name)
        if len(ports["ports"]) > 0:
            return ports["ports"][0]["id"]

        return None

    @cache(timeout=10)
    def _get_subnet_id(self, subnet_name):
        subnets = self._neutron.list_subnets(name=subnet_name)
        if len(subnets["subnets"]) > 0:
            return subnets["subnets"][0]["network_id"]

        return None

    def _create_nic_config(self, port):
        nic = {}
        port_id = self._port_id(port["name"])
        if port_id is None:
            network = self._get_subnet_id(port["network"])
            if network is None:
                raise SkipResource("Network %s not found" % port["network"])
            nic["net-id"] = network
            if not port["dhcp"] and port["address"] is not None:
                nic["v4-fixed-ip"] = port["address"]
        else:
            nic["port-id"] = port_id

        return nic

    def _build_nic_list(self, ports):
        # build a list of nics for this server based on the index in the ports
        no_sort = sorted([p for p in ports if p["index"] == 0], key=lambda x: x["network"])
        sort = sorted([p for p in ports if p["index"] > 0], key=lambda x: x["index"])

        return [self._create_nic_config(p) for p in sort] + [self._create_nic_config(p) for p in no_sort]

    def _build_sg_list(self, ctx, security_groups):
        sg_list = []
        for group in security_groups:
            sg = self.get_security_group(ctx, name=group)
            if sg is not None:
                sg_list.append(sg["name"])
        return sg_list

    def _ensure_key(self, ctx, resource):
        keys = {k.name: k for k in self._nova.keypairs.list()}
        if resource.key_name not in keys:
            self._nova.keypairs.create(resource.key_name, resource.key_value)
            ctx.info("Created a new keypair with name %(name)s", name=resource.key_name)

    def read_resource(self, ctx, resource):
        """
            This method will check what the status of the give resource is on
            openstack.
        """
        server = self.get_vm(ctx, resource)
        if server is None:
            raise ResourcePurged()

        else:
            resource.purged = False
            resource.security_groups = [sg.name for sg in server.list_security_group()]
            # The port handler has to handle all network/port related changes

        ctx.set("server", server)

    def create_resource(self, ctx, resource: resources.PurgeableResource) -> None:
        if resource.admin_tenant != resource.project:
            ctx.error("The nova API does not allow to create virtual machines in an other project than the one logged into."
                      " Current login %(admin_project)s, requested project %(project)s",
                      admin_project=resource.admin_tenant, project=resource.project)
            raise Exception()

        self._ensure_key(ctx, resource)
        flavor = self._nova.flavors.find(name=resource.flavor)
        nics = self._build_nic_list(resource.ports)
        self._nova.servers.create(resource.name, flavor=flavor.id, userdata=resource.user_data, nics=nics,
                                  security_groups=self._build_sg_list(ctx, resource.security_groups),
                                  image=resource.image, key_name=resource.key_name, config_drive=resource.config_drive)
        ctx.set_created()

    def delete_resource(self, ctx, resource: resources.PurgeableResource) -> None:
        server = ctx.get("server")
        server.delete()

        # Wait until the server has been deleted
        count = 0
        ctx.info("Server deleted, waiting for neutron to report all ports deleted.")
        while server is not None and count < 60:
            ports = self._neutron.list_ports(device_id=server.id)
            if len(ports["ports"]) > 0:
                time.sleep(1)
                count += 1
            else:
                server = None

        if server is not None:
            ctx.warning("Delete still in progress, giving up waiting.")

        ctx.set_purged()

    def update_resource(self, ctx, changes: dict, resource: resources.PurgeableResource) -> None:
        server = ctx.get("server")

        self._ensure_key(ctx, resource)
        if "security_groups" in changes:
            current = set(changes["security_groups"]["current"])
            desired = set(changes["security_groups"]["desired"])

            for new_rule in (desired - current):
                self._nova.servers.add_security_group(server, new_rule)

            for remove_rule in (current - desired):
                self._nova.servers.remove_security_group(server, remove_rule)

        ctx.set_updated()

    def facts(self, ctx, resource):
        ctx.debug("Finding facts for %s" % resource.id.resource_str())

        try:
            vm = self.get_vm(ctx, resource)

            networks = vm.networks

            facts = {}
            for name, ips in networks.items():
                for i in range(len(ips)):
                    facts["subnet_%s_ip_%d" % (name, i)] = ips[i]
                    if i == 0:
                        facts["subnet_%s_ip" % name] = ips[i]

            # Get the private ip of the first port
            project_id = self.get_project_id(resource, resource.project)
            network_one = None
            for port in resource.ports:
                    if port["index"] == 1:
                        network_one = port["network"]

            if project_id is not None and network_one is not None:
                ports = self._neutron.list_ports(device_id=vm.id)
                for port in ports["ports"]:
                    for ips in port["fixed_ips"]:
                        subnet = self.get_subnet(project_id, subnet_id=ips["subnet_id"])
                        if subnet["name"] == network_one:
                            facts["ip_address"] = ips["ip_address"]

            return facts
        except Exception:
            return {}


@provider("openstack::Network", name="openstack")
class NetworkHandler(OpenStackHandler):
    def read_resource(self, ctx: handler.HandlerContext, resource: resources.PurgeableResource):
        network = self.facts(ctx, resource)

        if len(network) > 0:
            resource.purged = False
            resource.external = network["router:external"]
            if resource.physical_network != "":
                resource.physical_network = network["provider:physical_network"]

            if resource.network_type != "":
                resource.network_type = network["provider:network_type"]

            if resource.segmentation_id > 0:
                resource.segmentation_id = network["provider:segmentation_id"]

            ctx.set("network_id", network["id"])
            ctx.set("project_id", network["tenant_id"])

        else:
            raise ResourcePurged()

    def _create_dict(self, resource: Network, project_id):
        net = {"name": resource.name, "tenant_id": project_id, "admin_state_up": True, "router:external": resource.external,
               "shared": resource.shared}

        if resource.physical_network != "":
            net["provider:physical_network"] = resource.physical_network

        if resource.network_type != "":
            net["provider:network_type"] = resource.network_type

        if resource.segmentation_id > 0:
            net["provider:segmentation_id"] = resource.segmentation_id

        return net

    def create_resource(self, ctx: handler.HandlerContext, resource: resources.PurgeableResource):
        project_id = self.get_project_id(resource, resource.project)
        self._neutron.create_network({"network": self._create_dict(resource, project_id)})
        ctx.set_created()

    def delete_resource(self, ctx: handler.HandlerContext, resource: resources.PurgeableResource):
        network_id = ctx.get("network_id")
        self._neutron.delete_network(network_id)
        ctx.set_purged()

    def update_resource(self, ctx: handler.HandlerContext, changes: dict, resource: resources.PurgeableResource):
        network_id = ctx.get("network_id")
        self._neutron.update_network(network_id, {"network": {"name": resource.name, "router:external": resource.external}})

        ctx.fields_updated(("name", "external"))
        ctx.set_updated()

    def facts(self, ctx, resource: Network):
        try:
            networks = self._neutron.list_networks(name=resource.name)["networks"]
        except NotFound:
            return {}

        if len(networks) == 0:
            return {}

        if len(networks) > 1:
            LOGGER.warning("Multiple networks with the same name available!")
            return {}

        return networks[0]


@provider("openstack::Router", name="openstack")
class RouterHandler(OpenStackHandler):
    def read_resource(self, ctx: handler.HandlerContext, resource: resources.PurgeableResource) -> None:
        neutron_version = self.facts(ctx, resource)

        if len(neutron_version) > 0:
            ctx.set("neutron", neutron_version)
            resource.purged = False

        else:
            raise ResourcePurged()

        # get a list of all attached subnets
        ext_name = ""
        external_net_id = ""
        if "external_gateway_info" in neutron_version and neutron_version["external_gateway_info"] is not None:
            external_net_id = neutron_version["external_gateway_info"]["network_id"]

            networks = self._neutron.list_networks(id=external_net_id)
            if len(networks["networks"]) == 1:
                ext_name = networks["networks"][0]["name"]

        resource.gateway = ext_name

        ports = self._neutron.list_ports(device_id=neutron_version["id"])
        subnet_list = []
        for port in ports["ports"]:
            subnets = port["fixed_ips"]
            if port["name"] == "" or port["name"] not in resource.ports:
                for subnet in subnets:
                    try:
                        subnet_details = self._neutron.show_subnet(subnet["subnet_id"])["subnet"]
                        # skip external networks and neutron networks such as ha networks
                        if subnet_details["network_id"] != external_net_id and subnet_details["tenant_id"] != "":
                            subnet_list.append(subnet_details["name"])

                    except exceptions.NeutronClientException:
                        pass

        resource.subnets = sorted(subnet_list)

        routes = {}
        for route in neutron_version["routes"]:
            routes[route["destination"]] = route["nexthop"]

        resource.routes = routes

    def create_resource(self, ctx: handler.HandlerContext, resource: resources.PurgeableResource) -> None:
        project_id = self.get_project_id(resource, resource.project)
        if project_id is None:
            raise SkipResource("Cannot create network when project id is not yet known.")

        result = self._neutron.create_router({"router": {"name": resource.name, "tenant_id": project_id}})
        router_id = result["router"]["id"]
        ctx.info("Created router with id %(id)s", id=router_id)
        ctx.set_created()

        if len(resource.subnets) > 0:
            self._update_subnets(router_id, [], resource.subnets)
            ctx.info("Added subnets to router with id %(id)s", id=router_id)

        if resource.gateway is not None and resource.gateway != "":
            self._set_gateway(router_id, resource.gateway)
            ctx.info("Set gateway of router with id %(id)s", id=router_id)

    def delete_resource(self, ctx: handler.HandlerContext, resource: resources.PurgeableResource) -> None:
        router_id = ctx.get("neutron")["id"]

        ports = self._neutron.list_ports(device_id=router_id)["ports"]
        for port in ports:
            if port["device_owner"] == "network:router_interface":
                ctx.info("Detach interface with port id %(port)s from router %(router_id)s",
                         port=port["id"], router_id=router_id)
                self._neutron.remove_interface_router(router=router_id, body={"port_id": port["id"]})

        self._neutron.delete_router(router_id)
        ctx.set_purged()

    def _update_subnets(self, router_id, current, desired):
        current = set(current)
        to = set(desired)

        # subnets to add to the router
        for subnet in (to - current):
            # query for the subnet id
            subnet_data = self._neutron.list_subnets(name=subnet)
            if "subnets" not in subnet_data or len(subnet_data["subnets"]) != 1:
                raise Exception("Unable to find id of subnet %s" % subnet)

            subnet_id = subnet_data["subnets"][0]["id"]
            self._neutron.add_interface_router(router=router_id, body={"subnet_id": subnet_id})

        # subnets to delete
        for subnet in (current - to):
            # query for the subnet id
            subnet_data = self._neutron.list_subnets(name=subnet)
            if "subnets" not in subnet_data or len(subnet_data["subnets"]) != 1:
                raise Exception("Unable to find id of subnet %s" % subnet)

            subnet_id = subnet_data["subnets"][0]["id"]
            self._neutron.remove_interface_router(router=router_id, body={"subnet_id": subnet_id})

    def _set_gateway(self, router_id, network):
        network = self.get_network(None, name=network)
        if network is None:
            raise Exception("Unable to set router gateway because the gateway network that does not exist.")

        self._neutron.add_gateway_router(router_id, {'network_id': network["id"]})

    def update_resource(self, ctx: handler.HandlerContext, changes: dict, resource: resources.PurgeableResource) -> None:
        router_id = ctx.get("neutron")["id"]
        if "name" in changes:
            self._neutron.update_router(router_id, {"router": {"name": resource.name}})
            ctx.set_updated()

        if "subnets" in changes:
            self._update_subnets(router_id, changes["subnets"]["current"], changes["subnets"]["desired"])
            ctx.info("Modified subnets of router with id %(id)s", id=router_id)
            ctx.set_updated()

        if "gateway" in changes:
            self._set_gateway(router_id, resource.gateway)
            ctx.info("Modified gateway of router with id %(id)s", id=router_id)
            ctx.set_updated()

        if "routes" in changes:
            ctx.set_updated()
            self._neutron.update_router(router_id, {"router": {"routes": [{"nexthop": n, "destination": d}
                                                                          for d, n in resource.routes.items()]}})

    def facts(self, ctx, resource: Router) -> dict:
        routers = self._neutron.list_routers(name=resource.name)

        if "routers" not in routers:
            return {}

        filtered_list = [rt for rt in routers["routers"] if rt["name"] == resource.name]

        if len(filtered_list) == 0:
            return {}

        if len(filtered_list) > 1:
            LOGGER.warning("Multiple routers with the same name available!")
            return {}

        router = filtered_list[0]
        return router


@provider("openstack::Subnet", name="openstack")
class SubnetHandler(OpenStackHandler):
    def read_resource(self, ctx: handler.HandlerContext, resource: resources.PurgeableResource) -> None:
        neutron_version = self.facts(ctx, resource)

        if len(neutron_version) > 0:
            resource.purged = False
            resource.id = neutron_version["id"]
            resource.network_address = neutron_version["cidr"]
            resource.dhcp = neutron_version["enable_dhcp"]
            resource.network_id = neutron_version["network_id"]
            resource.dns_servers = neutron_version["dns_nameservers"]

            pool = neutron_version["allocation_pools"][0]
            if resource.allocation_start != "" and resource.allocation_end != "":  # only change when they are both set
                resource.allocation_start = pool["start"]
                resource.allocation_end = pool["end"]

            if resource.gateway_ip is not None:
                resource.gateway_ip = neutron_version["gateway_ip"]

            ctx.set("neutron", neutron_version)
        else:
            raise ResourcePurged()

    def create_resource(self, ctx: handler.HandlerContext, resource: resources.PurgeableResource) -> None:
        project_id = self.get_project_id(resource, resource.project)
        if project_id is None:
            raise SkipResource("Cannot create network when project id is not yet known.")

        network = self.get_network(project_id, name=resource.network)
        if network is None:
            raise Exception("Unable to create subnet because of network that does not exist.")

        body = {"name": resource.name, "network_id": network["id"], "enable_dhcp": resource.dhcp,
                "cidr": resource.network_address, "ip_version": 4, "tenant_id": project_id}

        if len(resource.allocation_start) > 0 and len(resource.allocation_end) > 0:
            body["allocation_pools"] = [{"start": resource.allocation_start, "end": resource.allocation_end}]

        if len(resource.dns_servers) > 0:
            body["dns_nameservers"] = resource.dns_servers

        if resource.gateway_ip is not None:
            body["gateway_ip"] = resource.gateway_ip

        self._neutron.create_subnet({"subnet": body})
        ctx.set_created()

    def delete_resource(self, ctx: handler.HandlerContext, resource: resources.PurgeableResource) -> None:
        neutron = ctx.get("neutron")
        self._neutron.delete_subnet(neutron["id"])
        ctx.set_purged()

    def update_resource(self, ctx: handler.HandlerContext, changes: dict, resource: resources.PurgeableResource) -> None:
        neutron = ctx.get("neutron")

        # Send everything that can be updated to the server, the API will figure out what to change
        body = {"subnet": {"enable_dhcp": resource.dhcp}}
        if len(resource.allocation_start) > 0 and len(resource.allocation_end) > 0:
            body["allocation_pools"] = [{"start": resource.allocation_start,
                                         "end": resource.allocation_end}]

        if len(resource.dns_servers) > 0:
            body["dns_nameservers"] = resource.dns_servers

        if resource.gateway_ip is not None:
            body["gateway_ip"] = resource.gateway_ip

        self._neutron.update_subnet(neutron["id"], body)
        ctx.set_updated()

    @cache(timeout=5)
    def facts(self, ctx, resource):
        subnets = self._neutron.list_subnets(name=resource.name)

        if "subnets" not in subnets:
            return {}

        filtered_list = [sn for sn in subnets["subnets"] if sn["name"] == resource.name]

        if len(filtered_list) == 0:
            return {}

        if len(filtered_list) > 1:
            LOGGER.warning("Multiple subnets with the same name available!")
            return {}

        subnet = filtered_list[0]
        return subnet


@provider("openstack::RouterPort", name="openstack")
class RouterPortHandler(OpenStackHandler):
    def read_resource(self, ctx: handler.HandlerContext, resource: resources.PurgeableResource) -> None:
        project_id = self.get_project_id(resource, resource.project)
        if project_id is None:
            raise SkipResource("Cannot create network when project id is not yet known.")

        neutron_version = self.facts(ctx, resource)
        ctx.set("neutron", neutron_version)
        ctx.set("project_id", project_id)

        router = None
        if len(neutron_version) > 0:
            # Router stuff
            if neutron_version["device_id"] == "":
                resource.router = ""
            else:
                router = self.get_router(router_id=neutron_version["device_id"])
                resource.router = router["name"]

            # Network stuff
            network = self.get_network(project_id, network_id=neutron_version["network_id"])
            resource.network = network["name"]
            ctx.set("network", network)

            # IP address / subnet stuff
            subnet = None
            if len(neutron_version["fixed_ips"]) > 1:
                raise Exception("This handler only supports ports that have an address in a single subnet.")
            elif len(neutron_version["fixed_ips"]) == 0:
                resource.subnet = ""
                resource.address = ""
            else:
                subnet = self.get_subnet(project_id, subnet_id=neutron_version["fixed_ips"][0]["subnet_id"])
                resource.subnet = subnet["name"]
                resource.address = neutron_version["fixed_ips"][0]["ip_address"]

            ctx.set("subnet", subnet)

            resource.purged = False
        else:
            raise ResourcePurged()

    def create_resource(self, ctx: handler.HandlerContext, resource: resources.PurgeableResource) -> None:
        project_id = ctx.get("project_id")

        network = self.get_network(project_id, name=resource.network)
        if network is None:
            raise SkipResource("Unable to create router port because the network does not exist.")

        subnet = self.get_subnet(project_id, name=resource.subnet)
        if subnet is None:
            raise SkipResource("Unable to create router port because the subnet does not exist.")

        router = self.get_router(project_id, name=resource.router)
        if router is None:
            raise SkipResource("Unable to create router port because the router does not exist.")

        body_value = {'port': {'admin_state_up': True, 'name': resource.name, 'network_id': network["id"]}}
        if resource.address != "":
            body_value["port"]["fixed_ips"] = [{"subnet_id": subnet["id"], "ip_address": resource.address}]

        result = self._neutron.create_port(body=body_value)

        if "port" not in result:
            raise Exception("Unable to create port.")

        port_id = result["port"]["id"]

        # attach it to the router
        self._neutron.add_interface_router(router["id"], body={"port_id": port_id})
        ctx.set_created()

    def delete_resource(self, ctx: handler.HandlerContext, resource: resources.PurgeableResource) -> None:
        port = ctx.get("neutron")

        if port["device_owner"] == "network:router_interface":
            ctx.info("Detach interface with port id %(port)s from router %(router_id)s",
                     port=port["id"], router_id=port["device_id"])
            self._neutron.remove_interface_router(router=port["device_id"], body={"port_id": port["id"]})
        else:
            self._neutron.delete_port(port["id"])

        ctx.set_purged()

    def update_resource(self, ctx: handler.HandlerContext, changes: dict, resource: resources.PurgeableResource) -> None:
        raise SkipResource("Making changes to router ports is not supported.")

    def facts(self, ctx, resource: RouterPort):
        ports = self._neutron.list_ports(name=resource.name)

        if "ports" not in ports:
            return {}

        filtered_list = [port for port in ports["ports"] if port["name"] == resource.name]

        if len(filtered_list) == 0:
            return {}

        if len(filtered_list) > 1:
            LOGGER.warning("Multiple ports with the same name available!")
            return {}

        port = filtered_list[0]
        return port


@provider("openstack::HostPort", name="openstack")
class HostPortHandler(OpenStackHandler):
    def get_port(self, ctx, network_id, device_id):
        ports = self._neutron.list_ports(network_id=network_id, device_id=device_id)["ports"]
        ctx.debug("Retrieved ports matching network %(network_id)s and device %(device_id)s",
                  network_id=network_id, device_id=device_id, ports=ports)
        if len(ports) > 0:
            return ports[0]
        return None

    def wait_for_active(self, ctx, project_id, resource):
        """
            A port cannot be attached to a VM when the VM is in the building state. This method waits a limited amount of
            time for the VM to become active. If it takes to long, this resource will be skipped.
        """
        tries = 0
        max_attempts = resource.retries if resource.retries > 0 else 1
        while tries < max_attempts:
            vm = self.get_host(project_id, resource.host)
            if vm is not None:
                vm_state = getattr(vm, "OS-EXT-STS:vm_state")
                if vm_state == "active":
                    return vm

            ctx.info("VM for port is not in active state. Waiting and retrying in 5 seconds.")
            tries += 1
            time.sleep(resource.wait)

        raise SkipResource("Unable to create host port because vm is not in active state")

    def read_resource(self, ctx: handler.HandlerContext, resource: resources.PurgeableResource) -> None:
        project_id = self.get_project_id(resource, resource.project)
        if project_id is None:
            raise SkipResource("Cannot create  a host port when project id is not yet known.")
        ctx.set("project_id", project_id)

        network = self.get_network(None, resource.network)
        if network is None:
            raise SkipResource("Network %s for port %s not found." % (resource.network, resource.name))
        ctx.set("network", network)

        vm = self.wait_for_active(ctx, project_id, resource)
        if vm is None:
            raise SkipResource("Unable to create host port because the vm does not exist.")

        ctx.set("vm", vm)

        port = self.get_port(ctx, network["id"], vm.id)
        ctx.set("port", port)
        if port is None:
            raise ResourcePurged()

        resource.purged = False
        if not resource.dhcp:
            resource.address = port["fixed_ips"][0]["ip_address"]

        if len(port["fixed_ips"]) > 0:
            subnet = self.get_subnet(None, subnet_id=port["fixed_ips"][0]["subnet_id"])
            if subnet is None:
                ctx.warning("Unable to find the name of the subnet with id %(subnet_id)s for port %(port_id)s with ip %(ip)s",
                            subnet_id=port["fixed_ips"][0]["subnet_id"], port_id=port["id"],
                            ip=port["fixed_ips"][0]["ip_address"])
            else:
                resource.subnet = subnet["name"]
        else:
            resource.subnet = ""

        if "port_security_enabled" in port:
            resource.portsecurity = port["port_security_enabled"]
            ctx.set("portsecurity", True)
        else:
            ctx.set("portsecurity", False)
            resource.portsecurity = True
            if not resource.portsecurity:
                # Port security is not enabled in the API, but resource wants to disable it.
                ctx.warning("Ignoring portsecurity is False because extension is not enabled.")

        resource.allowed_address_pairs = {}
        print(port)
        if len(port["allowed_address_pairs"]) > 0:
            for pair in port["allowed_address_pairs"]:
                resource.allowed_address_pairs[pair["ip_address"]] = pair["mac_address"]

        resource.name = port["name"]

    def create_resource(self, ctx: handler.HandlerContext, resource: resources.PurgeableResource) -> None:
        project_id = ctx.get("project_id")
        network = ctx.get("network")
        vm = ctx.get("vm")
        subnet = self.get_subnet(project_id, name=resource.subnet)
        if subnet is None:
            raise SkipResource("Unable to create host port because the subnet does not exist.")

        try:
            body_value = {'port': {'admin_state_up': True, 'name': resource.name, 'network_id': network["id"]}}

            if resource.address != "" and not resource.dhcp:
                body_value["port"]["fixed_ips"] = [{"subnet_id": subnet["id"], "ip_address": resource.address}]

            if (not ctx.contains("portsecurity") or ctx.get("portsecurity")) and not resource.portsecurity:
                body_value["port"]["port_security_enabled"] = False
                body_value["port"]["security_groups"] = None

            if len(resource.allowed_address_pairs) > 0:
                body_value["port"]["allowed_address_pairs"] = []
                for ip, mac in resource.allowed_address_pairs.items():
                    pair = {"ip_address": ip}
                    if mac is not None:
                        pair["mac_address"] = mac

                    body_value["port"]["allowed_address_pairs"].append(pair)

            result = self._neutron.create_port(body=body_value)

            if "port" not in result:
                raise Exception("Unable to create port.")

            port_id = result["port"]["id"]

            # attach it to the host
            vm.interface_attach(port_id, None, None)
        except novaclient.exceptions.Conflict as e:
            raise SkipResource("Host is not ready: %s" % str(e), e)

        ctx.set_created()

    def delete_resource(self, ctx: handler.HandlerContext, resource: resources.PurgeableResource) -> None:
        port = ctx.get("port")
        response = self._neutron.delete_port(port["id"])
        ctx.info("Deleted port %(port_id)s with response %(response)s", port_id=port["id"], response=response)
        ctx.set_purged()

    def update_resource(self, ctx: handler.HandlerContext, changes: dict, resource: resources.PurgeableResource) -> None:
        port = ctx.get("port")
        try:
            if ctx.get("portsecurity") and "portsecurity" in changes:
                if not changes["portsecurity"]["desired"]:
                    self._neutron.update_port(port=port["id"], body={"port": {"port_security_enabled": False,
                                                                              "security_groups": None}})
                else:
                    raise SkipResource("Turning port security on again is not supported.")

                del changes["portsecurity"]

            if "name" in changes:
                self._neutron.update_port(port=port["id"], body={"port": {"name": resource.name}})
                del changes["name"]

            if "allowed_address_pairs" in changes:
                allowed_address_pairs = []
                for ip, mac in resource.allowed_address_pairs.items():
                    pair = {"ip_address": ip}
                    if mac is not None:
                        pair["mac_address"] = mac

                    allowed_address_pairs.append(pair)

                self._neutron.update_port(port=port["id"], body={"port": {"allowed_address_pairs": allowed_address_pairs}})
                del changes["allowed_address_pairs"]

            if len(changes) > 0:
                raise SkipResource("not implemented, %s" % changes)

        except novaclient.exceptions.Conflict as e:
            raise SkipResource("Host is not ready: %s" % str(e))

    @cache(timeout=5)
    def facts(self, ctx, resource):
        ports = self._neutron.list_ports(name=resource.name)

        if "ports" not in ports:
            return {}

        filtered_list = [port for port in ports["ports"] if port["name"] == resource.name]

        if len(filtered_list) == 0:
            return {}

        if len(filtered_list) > 1:
            LOGGER.warning("Multiple ports with the same name available!")
            return {}

        port = filtered_list[0]
        facts = {}
        index = 0
        for ip in port["fixed_ips"]:
            facts["ip_address_%d" % index] = ip["ip_address"]
            if index == 0:
                facts["ip_address"] = ip["ip_address"]

        return facts


@provider("openstack::SecurityGroup", name="openstack")
class SecurityGroupHandler(OpenStackHandler):
    def _build_current_rules(self, ctx, security_group):
        rules = []
        for rule in security_group["security_group_rules"]:
            if rule["ethertype"] != "IPv4":
                continue

            current_rule = {"__id": rule["id"]}
            if rule["protocol"] is None:
                current_rule["protocol"] = "all"
            else:
                current_rule["protocol"] = rule["protocol"]

            if rule["remote_ip_prefix"] is not None:
                current_rule["remote_ip_prefix"] = rule["remote_ip_prefix"]

            elif rule["remote_group_id"] is not None:
                rgi = self.get_security_group(ctx, group_id=rule["remote_group_id"])
                current_rule["remote_group"] = rgi["name"]

            else:
                current_rule["remote_ip_prefix"] = "0.0.0.0/0"

            current_rule["direction"] = rule["direction"]
            current_rule["port_range_min"] = rule["port_range_min"]
            current_rule["port_range_max"] = rule["port_range_max"]

            rules.append(current_rule)

        return rules

    def read_resource(self, ctx: handler.HandlerContext, resource: SecurityGroup) -> None:
        sg = self.get_security_group(ctx, name=resource.name)

        ctx.set("sg", sg)
        if sg is None:
            raise ResourcePurged()

        resource.purged = False
        resource.description = sg["description"]
        resource.rules = self._build_current_rules(ctx, sg)

    def _compare_rule(self, old, new):
        old_keys = set([x for x in old.keys() if not x.startswith("__")])
        new_keys = set([x for x in new.keys() if not x.startswith("__")])

        if old_keys != new_keys:
            return False

        for key in old_keys:
            if old[key] != new[key]:
                return False

        return True

    def _diff(self, current, desired):
        changes = OpenStackHandler._diff(self, current, desired)

        if "rules" in changes:
            old_rules = list(changes["rules"]["current"])
            new_rules = list(changes["rules"]["desired"])

            for new_rule in changes["rules"]["desired"]:
                for old_rule in changes["rules"]["current"]:
                    if self._compare_rule(old_rule, new_rule):
                        old_rules.remove(old_rule)
                        new_rules.remove(new_rule)
                        break

            if len(old_rules) == 0 and len(new_rules) == 0:
                del changes["rules"]

        return changes

    def _update_rules(self, group_id, resource, current_rules, desired_rules):
        # # Update rules. First add all new rules, than remove unused rules
        old_rules = list(current_rules)
        # new_rules = [dict(x) for x in desired_rules]
        new_rules = list(desired_rules)

        for new_rule in desired_rules:
            for old_rule in current_rules:
                if self._compare_rule(old_rule, new_rule):
                    old_rules.remove(old_rule)
                    new_rules.remove(new_rule)
                    break

        for new_rule in new_rules:
            new_rule["ethertype"] = "IPv4"
            if "remote_group" in new_rule:
                if new_rule["remote_group"] is not None:
                    # lookup the id of the group
                    groups = self._neutron.list_security_groups(name=new_rule["remote_group"])["security_groups"]
                    if len(groups) == 0:
                        # TODO: log skip rule
                        continue  # Do not update this rule

                    del new_rule["remote_group"]
                    new_rule["remote_group_id"] = groups[0]["id"]

                else:
                    del new_rule["remote_group_id"]

            new_rule["security_group_id"] = group_id

            if new_rule["protocol"] == "all":
                new_rule["protocol"] = None

            try:
                self._neutron.create_security_group_rule({'security_group_rule': new_rule})
            except exceptions.Conflict:
                LOGGER.exception("Rule conflict for rule %s", new_rule)
                raise

        for old_rule in old_rules:
            try:
                self._neutron.delete_security_group_rule(old_rule["__id"])
            except exceptions.NotFound:
                # TODO: handle this
                pass

    def create_resource(self, ctx: handler.HandlerContext, resource: SecurityGroup) -> None:
        sg = self._neutron.create_security_group({"security_group": {"name": resource.name,
                                                                     "description": resource.description}})
        current_rules = self._build_current_rules(ctx, sg["security_group"])
        self._update_rules(sg["security_group"]["id"], resource, current_rules, resource.rules)
        ctx.set_created()

    def delete_resource(self, ctx: handler.HandlerContext, resource: SecurityGroup) -> None:
        sg = ctx.get("sg")
        tries = 0
        max_attempts = resource.retries if resource.retries > 0 else 1
        while tries < max_attempts:
            try:
                self._neutron.delete_security_group(sg["id"])
                ctx.set_purged()
                return
            except Exception:
                ctx.info("Delete failed. Waiting and trying again in 5 seconds.")
                time.sleep(resource.wait)
                tries += 1

        raise SkipResource("Deleting the security group failed, probably because it is still in use.")


    def update_resource(self, ctx: handler.HandlerContext, changes: dict, resource: SecurityGroup) -> None:
        sg = ctx.get("sg")
        if "name" in changes or "description" in changes:
            self._neutron.update_security_group(sg["id"], {"security_group": {"name": resource.name,
                                                                              "description": resource.description}})
            ctx.set_updated()

        if "rules" in changes:
            self._update_rules(sg["id"], resource, changes["rules"]["current"], changes["rules"]["desired"])
            ctx.set_updated()

    @cache(timeout=5)
    def facts(self, ctx, resource):
        return {}


@provider("openstack::FloatingIP", name="openstack")
class FloatingIPHandler(OpenStackHandler):
    @cache(timeout=10)
    def get_port_id(self, name):
        ports = self._neutron.list_ports(name=name)["ports"]
        if len(ports) == 0:
            return None

        elif len(ports) == 1:
            return ports[0]["id"]
        else:
            raise Exception("Multiple ports found with name %s" % name)

    @cache(timeout=10)
    def get_floating_ip(self, port_id):
        fip = self._neutron.list_floatingips(port_id=port_id)["floatingips"]
        if len(fip) == 0:
            return None

        else:
            return fip[0]["id"]

    def read_resource(self, ctx: handler.HandlerContext, resource: FloatingIP) -> None:
        port_id = self.get_port_id(resource.port)
        ctx.set("port_id", port_id)
        fip = self.get_floating_ip(port_id)
        ctx.set("fip", fip)

        if fip is None:
            raise ResourcePurged()

        resource.purged = False

    def _find_available_fips(self, project_id, network_id):
        available_fips = []
        floating_ips = self._neutron.list_floatingips(floating_network_id=network_id, tenant_id=project_id)["floatingips"]
        for fip in floating_ips:
            if fip["port_id"] is None:
                available_fips.append(fip)

        return available_fips

    def create_resource(self, ctx: handler.HandlerContext, resource: FloatingIP) -> None:
        network_id = self.get_network(None, resource.external_network)["id"]
        project_id = self.get_project_id(resource, resource.project)
        if project_id is None:
            raise SkipResource("Cannot create a floating ip when project id is not yet known.")
        ctx.set("project_id", project_id)

        port_id = ctx.get("port_id")
        if network_id is None:
            raise SkipResource("Unable to finx external network")

        available_fips = self._find_available_fips(project_id, network_id)
        fip_id = None
        if len(available_fips) > 0:
            if resource.address is not None:
                for fip in available_fips:
                    if fip["floating_ip_address"] == resource.address:
                        fip_id = fip["id"]
            else:
                fip_id = available_fips[0]["id"]

        if fip_id:
            self._neutron.update_floatingip(fip_id, {"floatingip": {"port_id": port_id, "description": resource.name}})

        else:
            self._neutron.create_floatingip({"floatingip": {"port_id": port_id, "floating_network_id": network_id,
                                                            "description": resource.name,
                                                            "floating_ip_address": resource.address}})

        ctx.set_created()

    def delete_resource(self, ctx: handler.HandlerContext, resource: FloatingIP) -> None:
        self._neutron.delete_floatingip(ctx.get("fip"))
        ctx.set_purged()

    def update_resource(self, ctx: handler.HandlerContext, changes: dict, resource: FloatingIP) -> None:
        raise SkipResource("Updating a floating ip is not supported")

    @cache(timeout=5)
    def facts(self, ctx, resource):
        port_id = self.get_port_id(resource.port)
        fip = self._neutron.list_floatingips(port_id=port_id)["floatingips"]
        if len(fip) == 0:
            return {}

        else:
            return {"ip_address": fip[0]["floating_ip_address"]}


@dependency_manager
def keystone_dependencies(config_model, resource_model):
    projects = {}
    users = {}
    roles = []
    for _, res in resource_model.items():
        if res.id.entity_type == "openstack::Project":
            projects[res.name] = res

        elif res.id.entity_type == "openstack::User":
            users[res.name] = res

        elif res.id.entity_type == "openstack::Role":
            roles.append(res)

    for role in roles:
        if role.project not in projects:
            raise Exception("The project %s of role %s is not defined in the model." % (role.project, role.role_id))

        if role.user not in users:
            raise Exception("The user %s of role %s is not defined in the model." % (role.user, role.role_id))

        role.requires.add(projects[role.project])
        role.requires.add(users[role.user])


@provider("openstack::Project", name="openstack")
class ProjectHandler(OpenStackHandler):
    def read_resource(self, ctx, resource):
        try:
            project = self._keystone.projects.find(name=resource.name)
            resource.purged = False
            resource.enabled = project.enabled
            resource.description = project.description
            ctx.set("project", project)
        except NotFound:
            raise ResourcePurged()

    def create_resource(self, ctx, resource: resources.PurgeableResource) -> None:
        self._keystone.projects.create(resource.name, description=resource.description, enabled=resource.enabled,
                                       domain="default")
        ctx.set_created()

    def delete_resource(self, ctx, resource: resources.PurgeableResource) -> None:
        ctx.get("project").delete()
        ctx.set_purged()

    def update_resource(self, ctx, changes: dict, resource: resources.PurgeableResource) -> None:
        ctx.get("project").update(name=resource.name, description=resource.description, enabled=resource.enabled)
        ctx.set_updated()

    def facts(self, ctx, resource: Project):
        keystone = self.get_connection(resource)
        try:
            project = keystone.tenants.find(name=resource.name)
            return {"id": project.id, "name": project.name}
        except Exception:
            return {}


@provider("openstack::User", name="openstack")
class UserHandler(OpenStackHandler):
    def read_resource(self, ctx, resource):
        try:
            user = self._keystone.users.find(name=resource.name)
            resource.purged = False
            resource.enabled = user.enabled
            resource.email = user.email
            ctx.set("user", user)

            # if a password is provided (not ""), check if it works otherwise mark it as "***"
            if resource.password != "":
                try:
                    s = keystone_client.Client(auth_url=resource.auth_url, username=resource.name, password=resource.password)
                    s.authenticate()
                except Exception:
                    resource.password = "***"

        except NotFound:
            raise ResourcePurged()

    def create_resource(self, ctx, resource: resources.PurgeableResource) -> None:
        self._keystone.users.create(resource.name, password=resource.password, email=resource.email, enabled=resource.enabled)
        ctx.set_created()

    def delete_resource(self, ctx, resource: resources.PurgeableResource) -> None:
        ctx.get("user").delete()
        ctx.set_purged()

    def update_resource(self, ctx, changes: dict, resource: resources.PurgeableResource) -> None:
        user_id = ctx.get("user").id
        if resource.password != "":
            self._keystone.users.update(user_id, password=resource.password, email=resource.email, enabled=resource.enabled)
        else:
            self._keystone.users.update(user_id, email=resource.email, enabled=resource.enabled)
        ctx.set_updated()


@provider("openstack::Role", name="openstack")
class RoleHandler(OpenStackHandler):
    """
        creates roles and user, project, role assocations
    """
    def read_resource(self, ctx, resource):
        # get the role
        role = None
        resource.purged = False
        try:
            role = self._keystone.roles.find(name=resource.role)
        except NotFound:
            ctx.info("Role %(role)s does not exist yet.", role=resource.role)
            resource.purged = True

        try:
            user = self._keystone.users.find(name=resource.user)
        except NotFound:
            raise SkipResource("The user does not exist.")

        try:
            project = self._keystone.projects.find(name=resource.project)
        except NotFound:
            raise SkipResource("The project does not exist.")

        if role is not None:
            try:
                self._keystone.roles.check(role=role, user=user, project=project)
            except Exception:
                resource.purged = True

        ctx.set("role", role)
        ctx.set("user", user)
        ctx.set("project", project)

    def create_resource(self, ctx, resource: resources.PurgeableResource) -> None:
        user = ctx.get("user")
        project = ctx.get("project")
        role = ctx.get("role")
        
        if role is None:
            ctx.info("Creating Role %(role)s", role=resource.role)
            role = self._keystone.roles.create(resource.role)

        self._keystone.roles.grant(user=user, role=role, project=project)
        ctx.set_created()

    def delete_resource(self, ctx, resource: resources.PurgeableResource) -> None:
        user = ctx.get("user")
        project = ctx.get("project")
        role = ctx.get("role")

        self._keystone.roles.revoke(user=user, role=role, project=project)
        ctx.set_purged()

    def update_resource(self, ctx, changes: dict, resource: resources.PurgeableResource) -> None:
        assert False, "This should not happen"


@provider("openstack::Service", name="openstack")
class ServiceHandler(OpenStackHandler):
    def read_resource(self, ctx, resource):
        service = None
        try:
            service = self._keystone.services.find(name=resource.name, type=resource.type)
            resource.description = service.description
            resource.purged = False
        except NotFound:
            resource.purged = True
            resource.description = None
            resource.name = None
            resource.type = None

        ctx.set("service", service)

    def create_resource(self, ctx, resource: resources.PurgeableResource) -> None:
        self._keystone.services.create(resource.name, resource.type, description=resource.description)
        ctx.set_created()

    def delete_resource(self, ctx, resource: resources.PurgeableResource) -> None:
        ctx.get("service").delete()
        ctx.set_purged()

    def update_resource(self, ctx, changes: dict, resource: resources.PurgeableResource) -> None:
        self._keystone.services.update(ctx.get("service"), description=resource.description)
        ctx.set_updated()


@provider("openstack::EndPoint", name="openstack")
class EndpointHandler(OpenStackHandler):

    types = {"admin": "admin_url", "internal": "internal_url", "public": "public_url"}

    def read_resource(self, ctx, resource):
        service = None
        for s in self._keystone.services.list():
            if resource.service_id == "%s_%s" % (s.type, s.name):
                service = s

        if service is None:
            raise SkipResource("Unable to find service to which endpoint belongs")

        endpoints = {}
        try:
            endpoints = {e.interface: e for e in self._keystone.endpoints.list(region=resource.region, service=service)}
            for k, v in EndpointHandler.types.items():
                setattr(resource, v, endpoints[k].url if k in endpoints else None)

            resource.purged = False
        except NotFound:
            resource.purged = True
            resource.region = None
            resource.internal_url = None
            resource.admin_url = None
            resource.public_url = None

        ctx.set("service", service)
        ctx.set("endpoints", endpoints)

    def create_resource(self, ctx, resource: resources.PurgeableResource) -> None:
        assert False, "Should never get here"

    def delete_resource(self, ctx, resource: resources.PurgeableResource) -> None:
        for endpoint in ctx.get("endpoints"):
            endpoint.delete()

        ctx.set_purged()

    def update_resource(self, ctx, changes: dict, resource: resources.PurgeableResource) -> None:
        service = ctx.get("service")
        endpoints = ctx.get("endpoints")

        for k, v in EndpointHandler.types.items():
            if k not in endpoints:
                self._keystone.endpoints.create(service, url=getattr(resource, v), region=resource.region, interface=k)
                ctx.set_created()

            elif v in changes:
                self._keystone.endpoints.update(endpoints[k], url=getattr(resource, v))
                ctx.set_updated()<|MERGE_RESOLUTION|>--- conflicted
+++ resolved
@@ -92,11 +92,7 @@
             if t > selected[0]:
                 selected = (t, image)
 
-<<<<<<< HEAD
-    if len(selected) < 2 or selected[1] is None:
-=======
     if selected[1] is None:
->>>>>>> 00931602
         raise Exception("No image found for os %s and version %s" % (os.name, os.version))
 
     return selected[1]["id"]
