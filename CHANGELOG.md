<<<<<<< HEAD
# 3.4.0
- set gateway_ip on subnet by default to null
- fix caching of find_image when name is used
- close requests session of keystone library
=======
# 3.3.2
- fixed dependency manager mixing up identical objects in different providers (#48)
>>>>>>> 89985d7d

# 3.3.1
- added examples folder

# 3.3.0
- added improved caching for find_image
- added an OpenStack image resource, for add OS images to OpenStack
- Changed send_event default value to true from false

# 3.2.0
- Added support for flavors
- fix updates/creation for host with DHCP and fixed ip

# 3.1.1
- added cache to improve find_flavor performance
- allow model compilation to continue if openstack is unavailable<|MERGE_RESOLUTION|>--- conflicted
+++ resolved
@@ -1,12 +1,10 @@
-<<<<<<< HEAD
 # 3.4.0
 - set gateway_ip on subnet by default to null
 - fix caching of find_image when name is used
 - close requests session of keystone library
-=======
+
 # 3.3.2
 - fixed dependency manager mixing up identical objects in different providers (#48)
->>>>>>> 89985d7d
 
 # 3.3.1
 - added examples folder
