<<<<<<< HEAD
# 3.2.0
- Added support for flavors
=======
# 3.1.2
- fix updates/creation for host with DHCP and fixed ip
>>>>>>> d5263677

# 3.1.1
- added cache to improve find_flavor performance
- allow model compilation to continue if openstack is unavailable<|MERGE_RESOLUTION|>--- conflicted
+++ resolved
@@ -1,10 +1,7 @@
-<<<<<<< HEAD
+# 3.2.1
+- fix updates/creation for host with DHCP and fixed ip
 # 3.2.0
 - Added support for flavors
-=======
-# 3.1.2
-- fix updates/creation for host with DHCP and fixed ip
->>>>>>> d5263677
 
 # 3.1.1
 - added cache to improve find_flavor performance
