<<<<<<< HEAD
#3.7.0
- Add purge_on_delete option on the Host entity

#3.6.11
=======
# 3.6.13
- Tune caching to prevent double creation of VM's
# 3.6.12 
- Update inmanta-dev-dependencies package
# 3.6.11
>>>>>>> 5cf29588
- Add setuptools-rust dependency required to build the cryptography package.

# 3.6.10
- Pin PyOpenssl for compatibility with openssl 1.0.2

# 3.6.9
- Remove transitive dependencies

# 3.6.8
- Use inmanta-dev-dependencies package

# 3.6.7
- Pin cryptography dependency to the correct version (inmanta/infra-tickets#93)

# 3.6.6
- Downgrade cryptography to maintain compatibility with openssl 1.0.2 (inmanta/infra-tickets#93)

# 3.6.5
- Remove the importlib-resources dependency

# 3.6.4
- Remove the prettytable dependency.

# 3.6.3
- Fix type object 'resource' has no attribute 'project'

# 3.6.2
- Fix type object 'resource' has no attribute 'project'

# 3.6.1
- Fix scoping issue on SecurityGroup resource (# 184)

# 3.6.0
- Add support to disable SSL verification (# 152)

# 3.5.6
- Raise a `PluginException` when `find_flavor` fails to find a matching flavor.

# 3.5.5
- Ensure a hostport gets deleted before the associated VM (#79)

# 3.5.4
- Start the packstack VM via pytest

# 3.5.3
- Pin dependencies using ~=

# 3.5.2
- Pin transitive dependencies

# 3.5.1
- Fix problem where the vm_state variable is referenced before assignment

# 3.5.0
- Added support to disable the gateway IP of a subnet

# 3.4.1
- use new relation syntax (#65)

# 3.4.0
- set gateway_ip on subnet by default to null
- fix caching of find_image when name is used
- close requests session of keystone library

# 3.3.2
- fixed dependency manager mixing up identical objects in different providers (#48)

# 3.3.1
- added examples folder

# 3.3.0
- added improved caching for find_image
- added an OpenStack image resource, for add OS images to OpenStack
- Changed send_event default value to true from false

# 3.2.0
- Added support for flavors
- fix updates/creation for host with DHCP and fixed ip

# 3.1.1
- added cache to improve find_flavor performance
- allow model compilation to continue if openstack is unavailable<|MERGE_RESOLUTION|>--- conflicted
+++ resolved
@@ -1,15 +1,10 @@
-<<<<<<< HEAD
-#3.7.0
+# 3.7.0
 - Add purge_on_delete option on the Host entity
-
-#3.6.11
-=======
 # 3.6.13
 - Tune caching to prevent double creation of VM's
 # 3.6.12 
 - Update inmanta-dev-dependencies package
 # 3.6.11
->>>>>>> 5cf29588
 - Add setuptools-rust dependency required to build the cryptography package.
 
 # 3.6.10
