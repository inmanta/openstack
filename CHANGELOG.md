# Changelog

<<<<<<< HEAD
## 4.0.0 - 2023/12/07

- When using openstack::Host the ip attribute will no longer be set automatically to the ip of eth0. To get the
  same behaviour, add the following to the openstack::Host constructor `ip=std::getfact(host.vm, "ip_address")`

## 3.8.3

=======
## v3.8.13 - ?


## v3.8.12 - 2023-10-12


## v3.8.11 - 2023-06-30


## v3.8.10 - 2023-05-08

- Convert constraints in requirements.txt file

## v3.8.9 - 2023-04-04


## v3.8.8 - 2023-04-04


## v3.8.7 - 2023-02-02


## v3.8.6 - 2023-02-02
- Dropped outdated requirements

# 3.8.3
>>>>>>> 04c64407
- Add default null value to mac address

## 3.7.11

- Remove pytest.ini and move its logic to pyproject.toml

## 3.7.10

- Add pytest.ini file and set asyncio_mode to auto

## 3.7.7

- Use conditional requirement for inmanta-dev-dependencies package

## 3.7.5

- Fix the bug that makes the `openstack::Image` handler hang when the newly created image doesn't enter the `active` status.

## 3.7.3

- openstack::FloatingIP resource set its ip_address fact on creation

## 3.7.2

- Fix wait condition on delete of openstack::VirtualMachine

## 3.7.1

- Ensure correct detection of deleted HostPorts (#286)

## 3.7.0

- Add purge_on_delete option on the Host entity

## 3.6.13

- Tune caching to prevent double creation of VM's


## 3.6.12

- Update inmanta-dev-dependencies package


## 3.6.11

- Add setuptools-rust dependency required to build the cryptography package.

## 3.6.10

- Pin PyOpenssl for compatibility with openssl 1.0.2

## 3.6.9

- Remove transitive dependencies

## 3.6.8

- Use inmanta-dev-dependencies package

## 3.6.7

- Pin cryptography dependency to the correct version (inmanta/infra-tickets#93)

## 3.6.6

- Downgrade cryptography to maintain compatibility with openssl 1.0.2 (inmanta/infra-tickets#93)

## 3.6.5

- Remove the importlib-resources dependency

## 3.6.4

- Remove the prettytable dependency.

## 3.6.3

- Fix type object 'resource' has no attribute 'project'

## 3.6.2

- Fix type object 'resource' has no attribute 'project'

## 3.6.1

- Fix scoping issue on SecurityGroup resource (# 184)

## 3.6.0

- Add support to disable SSL verification (# 152)

## 3.5.6

- Raise a `PluginException` when `find_flavor` fails to find a matching flavor.

## 3.5.5

- Ensure a hostport gets deleted before the associated VM (#79)

## 3.5.4

- Start the packstack VM via pytest

## 3.5.3

- Pin dependencies using ~=

## 3.5.2

- Pin transitive dependencies

## 3.5.1

- Fix problem where the vm_state variable is referenced before assignment

## 3.5.0

- Added support to disable the gateway IP of a subnet

## 3.4.1

- use new relation syntax (#65)

## 3.4.0

- set gateway_ip on subnet by default to null
- fix caching of find_image when name is used
- close requests session of keystone library

## 3.3.2

- fixed dependency manager mixing up identical objects in different providers (#48)

## 3.3.1

- added examples folder

## 3.3.0

- added improved caching for find_image
- added an OpenStack image resource, for add OS images to OpenStack
- Changed send_event default value to true from false

## 3.2.0

- Added support for flavors
- fix updates/creation for host with DHCP and fixed ip

## 3.1.1

- added cache to improve find_flavor performance
- allow model compilation to continue if openstack is unavailable<|MERGE_RESOLUTION|>--- conflicted
+++ resolved
@@ -1,22 +1,13 @@
 # Changelog
 
-<<<<<<< HEAD
 ## 4.0.0 - 2023/12/07
 
 - When using openstack::Host the ip attribute will no longer be set automatically to the ip of eth0. To get the
   same behaviour, add the following to the openstack::Host constructor `ip=std::getfact(host.vm, "ip_address")`
 
-## 3.8.3
-
-=======
-## v3.8.13 - ?
-
-
 ## v3.8.12 - 2023-10-12
 
-
 ## v3.8.11 - 2023-06-30
-
 
 ## v3.8.10 - 2023-05-08
 
@@ -24,18 +15,16 @@
 
 ## v3.8.9 - 2023-04-04
 
-
 ## v3.8.8 - 2023-04-04
-
 
 ## v3.8.7 - 2023-02-02
 
+## v3.8.6 - 2023-02-02
 
-## v3.8.6 - 2023-02-02
 - Dropped outdated requirements
 
-# 3.8.3
->>>>>>> 04c64407
+## 3.8.3
+
 - Add default null value to mac address
 
 ## 3.7.11
